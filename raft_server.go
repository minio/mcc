package main

import (
	"bytes"
	"crypto/tls"
	"encoding/binary"
	"encoding/json"
	"fmt"
	"io/ioutil"
	"net/http"
	"net/url"
	"time"

	etcdErr "github.com/coreos/etcd/error"
	"github.com/coreos/go-raft"
)

type raftServer struct {
	*raft.Server
<<<<<<< HEAD
	version     string
	joinIndex   uint64
	name        string
	url         string
	tlsConf     *TLSConfig
	tlsInfo     *TLSInfo
	peersStats  map[string]*raftPeerStats
	serverStats *raftServerStats
=======
	version    string
	joinIndex  uint64
	name       string
	url        string
	listenHost string
	tlsConf    *TLSConfig
	tlsInfo    *TLSInfo
>>>>>>> 8cf87921
}

var r *raftServer

func newRaftServer(name string, url string, listenHost string, tlsConf *TLSConfig, tlsInfo *TLSInfo) *raftServer {

	// Create transporter for raft
	raftTransporter := newTransporter(tlsConf.Scheme, tlsConf.Client, ElectionTimeout)

	// Create raft server
	server, err := raft.NewServer(name, dirPath, raftTransporter, etcdStore, nil)

	check(err)

	return &raftServer{
		Server:     server,
		version:    raftVersion,
		name:       name,
		url:        url,
<<<<<<< HEAD
		tlsConf:    tlsConf,
		tlsInfo:    tlsInfo,
		peersStats: make(map[string]*raftPeerStats),
		serverStats: &raftServerStats{
			StartTime: time.Now(),
			sendRateQueue: &statsQueue{
				back: -1,
			},
			recvRateQueue: &statsQueue{
				back: -1,
			},
		},
=======
		listenHost: listenHost,
		tlsConf:    tlsConf,
		tlsInfo:    tlsInfo,
>>>>>>> 8cf87921
	}
}

// Start the raft server
func (r *raftServer) ListenAndServe() {

	// Setup commands.
	registerCommands()

	// LoadSnapshot
	if snapshot {
		err := r.LoadSnapshot()

		if err == nil {
			debugf("%s finished load snapshot", r.name)
		} else {
			debug(err)
		}
	}

	r.SetElectionTimeout(ElectionTimeout)
	r.SetHeartbeatTimeout(HeartbeatTimeout)

	r.Start()

	if r.IsLogEmpty() {

		// start as a leader in a new cluster
		if len(cluster) == 0 {
			startAsLeader()

		} else {
			startAsFollower()
		}

	} else {

		// rejoin the previous cluster
		cluster = getMachines(nameToRaftURL)
		for i := 0; i < len(cluster); i++ {
			u, err := url.Parse(cluster[i])
			if err != nil {
				debug("rejoin cannot parse url: ", err)
			}
			cluster[i] = u.Host
		}
		ok := joinCluster(cluster)
		if !ok {
			warn("the entire cluster is down! this machine will restart the cluster.")
		}

		debugf("%s restart as a follower", r.name)
	}

	// open the snapshot
	if snapshot {
		go monitorSnapshot()
	}

	// start to response to raft requests
	go r.startTransport(r.tlsConf.Scheme, r.tlsConf.Server)

}

func startAsLeader() {
	// leader need to join self as a peer
	for {
		_, err := r.Do(newJoinCommand())
		if err == nil {
			break
		}
	}
	debugf("%s start as a leader", r.name)
}

func startAsFollower() {
	// start as a follower in a existing cluster
	for i := 0; i < retryTimes; i++ {
		ok := joinCluster(cluster)
		if ok {
			return
		}
		warnf("cannot join to cluster via given machines, retry in %d seconds", RetryInterval)
		time.Sleep(time.Second * RetryInterval)
	}

	fatalf("Cannot join the cluster via given machines after %x retries", retryTimes)
}

// Start to listen and response raft command
func (r *raftServer) startTransport(scheme string, tlsConf tls.Config) {
	infof("raft server [%s:%s]", r.name, r.listenHost)

	raftMux := http.NewServeMux()

	server := &http.Server{
		Handler:   raftMux,
		TLSConfig: &tlsConf,
		Addr:      r.listenHost,
	}

	// internal commands
	raftMux.HandleFunc("/name", NameHttpHandler)
	raftMux.HandleFunc("/version", RaftVersionHttpHandler)
	raftMux.Handle("/join", errorHandler(JoinHttpHandler))
	raftMux.HandleFunc("/remove/", RemoveHttpHandler)
	raftMux.HandleFunc("/vote", VoteHttpHandler)
	raftMux.HandleFunc("/log", GetLogHttpHandler)
	raftMux.HandleFunc("/log/append", AppendEntriesHttpHandler)
	raftMux.HandleFunc("/snapshot", SnapshotHttpHandler)
	raftMux.HandleFunc("/snapshotRecovery", SnapshotRecoveryHttpHandler)
	raftMux.HandleFunc("/etcdURL", EtcdURLHttpHandler)

	if scheme == "http" {
		fatal(server.ListenAndServe())
	} else {
		fatal(server.ListenAndServeTLS(r.tlsInfo.CertFile, r.tlsInfo.KeyFile))
	}

}

// getVersion fetches the raft version of a peer. This works for now but we
// will need to do something more sophisticated later when we allow mixed
// version clusters.
func getVersion(t *transporter, versionURL url.URL) (string, error) {
	resp, err := t.Get(versionURL.String())

	if err != nil {
		return "", err
	}

	defer resp.Body.Close()
	body, err := ioutil.ReadAll(resp.Body)

	return string(body), nil
}

func joinCluster(cluster []string) bool {
	for _, machine := range cluster {

		if len(machine) == 0 {
			continue
		}

		err := joinByMachine(r.Server, machine, r.tlsConf.Scheme)
		if err == nil {
			debugf("%s success join to the cluster via machine %s", r.name, machine)
			return true

		} else {
			if _, ok := err.(etcdErr.Error); ok {
				fatal(err)
			}

			debugf("cannot join to cluster via machine %s %s", machine, err)
		}
	}
	return false
}

// Send join requests to machine.
func joinByMachine(s *raft.Server, machine string, scheme string) error {
	var b bytes.Buffer

	// t must be ok
	t, _ := r.Transporter().(*transporter)

	// Our version must match the leaders version
	versionURL := url.URL{Host: machine, Scheme: scheme, Path: "/version"}
	version, err := getVersion(t, versionURL)
	if err != nil {
		return fmt.Errorf("Unable to join: %v", err)
	}

	// TODO: versioning of the internal protocol. See:
	// Documentation/internatl-protocol-versioning.md
	if version != r.version {
		return fmt.Errorf("Unable to join: internal version mismatch, entire cluster must be running identical versions of etcd")
	}

	json.NewEncoder(&b).Encode(newJoinCommand())

	joinURL := url.URL{Host: machine, Scheme: scheme, Path: "/join"}

	debugf("Send Join Request to %s", joinURL.String())

	resp, err := t.Post(joinURL.String(), &b)

	for {
		if err != nil {
			return fmt.Errorf("Unable to join: %v", err)
		}
		if resp != nil {
			defer resp.Body.Close()
			if resp.StatusCode == http.StatusOK {
				b, _ := ioutil.ReadAll(resp.Body)
				r.joinIndex, _ = binary.Uvarint(b)
				return nil
			}
			if resp.StatusCode == http.StatusTemporaryRedirect {

				address := resp.Header.Get("Location")
				debugf("Send Join Request to %s", address)

				json.NewEncoder(&b).Encode(newJoinCommand())

				resp, err = t.Post(address, &b)

			} else if resp.StatusCode == http.StatusBadRequest {
				debug("Reach max number machines in the cluster")
				decoder := json.NewDecoder(resp.Body)
				err := &etcdErr.Error{}
				decoder.Decode(err)
				return *err
			} else {
				return fmt.Errorf("Unable to join")
			}
		}

	}
	return fmt.Errorf("Unable to join: %v", err)
}

func (r *raftServer) Stats() []byte {

	r.serverStats.LeaderUptime = time.Now().Sub(r.serverStats.leaderStartTime).String()

	queue := r.serverStats.sendRateQueue

	r.serverStats.SendingPkgRate, r.serverStats.SendingBandwidthRate = queue.Rate()

	queue = r.serverStats.recvRateQueue

	r.serverStats.RecvingPkgRate, r.serverStats.RecvingBandwidthRate = queue.Rate()

	sBytes, err := json.Marshal(r.serverStats)

	if err != nil {
		warn(err)
	}

	pBytes, _ := json.Marshal(r.peersStats)

	b := append(sBytes, pBytes...)

	return b
}

// Register commands to raft server
func registerCommands() {
	raft.RegisterCommand(&JoinCommand{})
	raft.RegisterCommand(&RemoveCommand{})
	raft.RegisterCommand(&SetCommand{})
	raft.RegisterCommand(&GetCommand{})
	raft.RegisterCommand(&DeleteCommand{})
	raft.RegisterCommand(&WatchCommand{})
	raft.RegisterCommand(&TestAndSetCommand{})
}<|MERGE_RESOLUTION|>--- conflicted
+++ resolved
@@ -17,24 +17,15 @@
 
 type raftServer struct {
 	*raft.Server
-<<<<<<< HEAD
 	version     string
 	joinIndex   uint64
 	name        string
 	url         string
+	listenHost  string
 	tlsConf     *TLSConfig
 	tlsInfo     *TLSInfo
 	peersStats  map[string]*raftPeerStats
 	serverStats *raftServerStats
-=======
-	version    string
-	joinIndex  uint64
-	name       string
-	url        string
-	listenHost string
-	tlsConf    *TLSConfig
-	tlsInfo    *TLSInfo
->>>>>>> 8cf87921
 }
 
 var r *raftServer
@@ -54,7 +45,6 @@
 		version:    raftVersion,
 		name:       name,
 		url:        url,
-<<<<<<< HEAD
 		tlsConf:    tlsConf,
 		tlsInfo:    tlsInfo,
 		peersStats: make(map[string]*raftPeerStats),
@@ -67,11 +57,6 @@
 				back: -1,
 			},
 		},
-=======
-		listenHost: listenHost,
-		tlsConf:    tlsConf,
-		tlsInfo:    tlsInfo,
->>>>>>> 8cf87921
 	}
 }
 
